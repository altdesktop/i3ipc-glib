/*
 * This file is part of i3-ipc.
 *
 * i3-ipc is free software: you can redistribute it and/or modify
 * it under the terms of the GNU General Public License as published by
 * the Free Software Foundation, either version 3 of the License, or
 * (at your option) any later version.
 * 
 * i3-ipc is distributed in the hope that it will be useful,
 * but WITHOUT ANY WARRANTY; without even the implied warranty of
 * MERCHANTABILITY or FITNESS FOR A PARTICULAR PURPOSE.  See the
 * GNU General Public License for more details.
 * 
 * You should have received a copy of the GNU General Public License
 * along with i3-ipc.  If not, see <http://www.gnu.org/licenses/>.
 *
 * Copyright © 2014, Tony Crisci
 *
 */

#include <stdlib.h>
#include <stdbool.h>
#include <string.h>
#include <xcb/xcb.h>
#include <xcb/xcb_atom.h>
#include <xcb/xcb_aux.h>
#include <sys/socket.h>
#include <fcntl.h>
#include <sys/un.h>
#include <sys/errno.h>

#include <glib.h>
#include <glib/gprintf.h>
#include <glib-object.h>
#include <json-glib/json-glib.h>
#include <gobject/gmarshal.h>
#include "ipc-protocol.h"

#include "i3ipc-connection.h"

/**
 * i3ipc_version_reply_copy:
 * @version: a #i3ipcVersionReply struct
 *
 * Creates a dynamically allocated i3ipc version reply as a copy of @version.
 *
 * This function is not intended for use in applications, because you can just
 * copy structs by value (`i3ipcVersionReply new_version = version;`).
 * You must free this version with i3ipc_version_reply_free().
 *
 * Return value: a newly-allocated copy of @version
 */
i3ipcVersionReply *i3ipc_version_reply_copy(i3ipcVersionReply *version) {
  i3ipcVersionReply *retval;

  g_return_val_if_fail(version != NULL, NULL);

  retval = g_slice_new(i3ipcVersionReply);
  *retval = *version;

  return retval;
}

/**
 * i3ipc_version_reply_free:
 * @version: (allow-none): a #i3ipcVersionReply
 *
 * Frees @version. If @version is %NULL, it simply returns.
 */
void i3ipc_version_reply_free(i3ipcVersionReply *version) {
  if (!version)
    return;

  g_free(version->human_readable);
  g_slice_free(i3ipcVersionReply, version);
}

G_DEFINE_BOXED_TYPE(i3ipcVersionReply, i3ipc_version_reply,
    i3ipc_version_reply_copy, i3ipc_version_reply_free);

enum {
  WORKSPACE,
  OUTPUT,
  MODE,
  WINDOW,
  BARCONFIG_UPDATE,
  LAST_SIGNAL
};

static const char *signal_names[LAST_SIGNAL] = {
  "workspace",
  "output",
  "mode",
  "window",
  "barconfig_update"
};

static int find_signal_number(char *name) {
  for (int i = 0; i < LAST_SIGNAL; i += 1)
    if (strcmp(signal_names[i], name) == 0)
      return i;

  /* not found */
  return -1;
}

static guint connection_signals[LAST_SIGNAL] = {0};

struct _i3ipcConnectionPrivate {
  JsonParser *parser;
  uint32_t subscriptions;
};

G_DEFINE_TYPE_WITH_PRIVATE (i3ipcConnection, i3ipc_connection, G_TYPE_OBJECT)

static void i3ipc_connection_class_init (i3ipcConnectionClass *klass) {
  //GObjectClass *g_object_class = G_OBJECT_CLASS(klass);

  /**
   * i3ipcConnection::workspace:
   * @conn: the #i3ipcConnection on which the signal was emitted
   * @reply: The workspace event reply
   *
   * Sent when the user switches to a different workspace, when a new workspace
   * is initialized or when a workspace is removed (because the last client
   * vanished).
   *
   */
  connection_signals[WORKSPACE] = g_signal_new(
      signal_names[WORKSPACE],               /* signal_name */
      I3IPC_TYPE_CONNECTION,                  /* itype */
      G_SIGNAL_RUN_LAST,                    /* signal_flags */
      0,                                     /* class_offset */
      NULL,                                  /* accumulator */
      NULL,                                  /* accu_data */
      g_cclosure_marshal_VOID__STRING,       /* c_marshaller */
      G_TYPE_NONE,                           /* return_type */
      1,
      G_TYPE_STRING);                        /* n_params */

  /**
   * i3ipcConnection::output:
   * @conn: the #i3ipcConnection on which the signal was emitted
   * @reply: The output event reply
   *
   * Sent when RandR issues a change notification (of either screens, outputs,
   * CRTCs or output properties).
   *
   */
  connection_signals[OUTPUT] = g_signal_new(
      signal_names[OUTPUT],                  /* signal_name */
      I3IPC_TYPE_CONNECTION,                  /* itype */
      G_SIGNAL_RUN_FIRST,                    /* signal_flags */
      0,                                     /* class_offset */
      NULL,                                  /* accumulator */
      NULL,                                  /* accu_data */
      g_cclosure_marshal_VOID__STRING,       /* c_marshaller */
      G_TYPE_NONE,                           /* return_type */
      1,
      G_TYPE_STRING);                        /* n_params */

  /**
   * i3ipcConnection::mode:
   * @conn: the #i3ipcConnection on which the signal was emitted
   * @reply: The mode event reply
   *
   * Sent whenever i3 changes its binding mode.
   *
   */
  connection_signals[MODE] = g_signal_new(
      signal_names[MODE],                    /* signal_name */
      I3IPC_TYPE_CONNECTION,                  /* itype */
      G_SIGNAL_RUN_FIRST,                    /* signal_flags */
      0,                                     /* class_offset */
      NULL,                                  /* accumulator */
      NULL,                                  /* accu_data */
      g_cclosure_marshal_VOID__STRING,       /* c_marshaller */
      G_TYPE_NONE,                           /* return_type */
      1,
      G_TYPE_STRING);                        /* n_params */

  /**
   * i3ipcConnection::window:
   * @conn: the #i3ipcConnection on which the signal was emitted
   * @reply: The window event reply
   *
   * Sent when a client’s window is successfully reparented (that is when i3
   * has finished fitting it into a container).
   *
   */
  connection_signals[WINDOW] = g_signal_new(
      signal_names[WINDOW],                  /* signal_name */
      I3IPC_TYPE_CONNECTION,                  /* itype */
      G_SIGNAL_RUN_FIRST,                    /* signal_flags */
      0,                                     /* class_offset */
      NULL,                                  /* accumulator */
      NULL,                                  /* accu_data */
      g_cclosure_marshal_VOID__STRING,       /* c_marshaller */
      G_TYPE_NONE,                           /* return_type */
      1,
      G_TYPE_STRING);                        /* n_params */

  /**
   * i3ipcConnection::barconfig_update:
   * @conn: the #i3ipcConnection on which the signal was emitted
   * @reply: The barconfig_update event reply
   *
   * Sent when the hidden_state or mode field in the barconfig of any bar
   * instance was updated.
   *
   */
  connection_signals[BARCONFIG_UPDATE] = g_signal_new(
      signal_names[BARCONFIG_UPDATE],        /* signal_name */
      I3IPC_TYPE_CONNECTION,                  /* itype */
      G_SIGNAL_RUN_FIRST,                    /* signal_flags */
      0,                                     /* class_offset */
      NULL,                                  /* accumulator */
      NULL,                                  /* accu_data */
      g_cclosure_marshal_VOID__STRING,       /* c_marshaller */
      G_TYPE_NONE,                           /* return_type */
      1,
      G_TYPE_STRING);                        /* n_params */

}

static void i3ipc_connection_init (i3ipcConnection *self) {
  self->priv = i3ipc_connection_get_instance_private (self);
  self->priv->parser = json_parser_new();
}

/**
 * i3ipc_connection_new:
 *
 * Allocates a new #i3ipcConnection
 *
 * Return: a new #i3ipcConnection
 *
 */
i3ipcConnection *i3ipc_connection_new() {
  i3ipcConnection *conn;

  conn = g_object_new(I3IPC_TYPE_CONNECTION, NULL);
  return conn;
}

static char *get_socket_path() {
  char *atomname = "I3_SOCKET_PATH";
  size_t content_max_words = 256;

  xcb_connection_t *conn = xcb_connect(NULL, NULL);

  xcb_screen_t *screen = xcb_setup_roots_iterator(xcb_get_setup(conn)).data;

  xcb_window_t root = screen->root;

  xcb_intern_atom_cookie_t atom_cookie;
  xcb_intern_atom_reply_t *atom_reply;

  atom_cookie = xcb_intern_atom(conn, 0, strlen(atomname), atomname);
  atom_reply = xcb_intern_atom_reply(conn, atom_cookie, NULL);
  if (atom_reply == NULL) {
    g_error("atom reply is null\n");
    return NULL;
  }

  xcb_get_property_cookie_t prop_cookie;
  xcb_get_property_reply_t *prop_reply;

  prop_cookie = xcb_get_property_unchecked(conn,
      false, // _delete
      root, // window
      atom_reply->atom, //property
      XCB_GET_PROPERTY_TYPE_ANY, //type
      0, // long_offset
      content_max_words // long_length
      );

  prop_reply = xcb_get_property_reply(conn, prop_cookie, NULL);
  if (prop_reply == NULL) {
    g_error("property reply is null\n");
    free(atom_reply);
    return NULL;
  }

  int len = xcb_get_property_value_length(prop_reply);
  char *socket_path = malloc(len + 1);
  strncpy(socket_path, (char *)xcb_get_property_value(prop_reply), len);

  free(atom_reply);
  free(prop_reply);
  xcb_disconnect(conn);

  return socket_path;
}

/*
 * Connects to the i3 IPC socket and returns the file descriptor for the
 * socket. die()s if anything goes wrong.
 */
static int get_file_descriptor(const char *socket_path) {
  int sockfd = socket(AF_LOCAL, SOCK_STREAM, 0);
  if (sockfd == -1) {
    g_error("Could not create socket");
    return -1;
  }

  (void)fcntl(sockfd, F_SETFD, FD_CLOEXEC);

  struct sockaddr_un addr;
  memset(&addr, 0, sizeof(struct sockaddr_un));
  addr.sun_family = AF_LOCAL;
  strncpy(addr.sun_path, socket_path, sizeof(addr.sun_path) - 1);

  if (connect(sockfd, (const struct sockaddr*)&addr, sizeof(struct sockaddr_un)) < 0) {
    g_error("Could not connect to i3 (%s)\n", strerror(errno));
    return -1;
  }

  return sockfd;
}

/*
 * Blockingly receives a message from the ipc socket.
 */
static int ipc_recv_message(GIOChannel *channel, uint32_t *message_type, uint32_t *reply_length, gchar **reply, GError **err) {
  /* Read the message header first */
  const uint32_t to_read = strlen(I3_IPC_MAGIC) + sizeof(uint32_t) + sizeof(uint32_t);
  char msg[to_read];
  char *walk = msg;
  GIOStatus status;

  status = g_io_channel_flush(channel, err);
  g_assert_true(status);
  g_assert_no_error(*err);

  gsize read_bytes = 0;
  while (read_bytes < to_read) {
    status = g_io_channel_read_chars(channel, msg + read_bytes, to_read - read_bytes, &read_bytes, err);
    g_assert_true(status);
    g_assert_no_error(*err);
  }

  if (memcmp(walk, I3_IPC_MAGIC, strlen(I3_IPC_MAGIC)) != 0) {
    g_error("IPC: invalid magic in reply\n");
    return -3;
  }

  walk += strlen(I3_IPC_MAGIC);
  memcpy(reply_length, walk, sizeof(uint32_t));
  walk += sizeof(uint32_t);
  if (message_type != NULL)
    memcpy(message_type, walk, sizeof(uint32_t));

  *reply = malloc(*reply_length);

  read_bytes = 0;
  while (read_bytes < *reply_length) {
    status = g_io_channel_read_chars(channel, *reply + read_bytes, *reply_length - read_bytes, &read_bytes, err);
    g_assert_true(status);
    g_assert_no_error(*err);
  }

  return 0;
}

/*
 * Callback function for when a channel receives data from the ipc socket.
 * Emits the corresponding signal with the reply.
 */
static gboolean ipc_on_data(GIOChannel *channel, GIOCondition condition, i3ipcConnection *conn) {
  if (condition != G_IO_IN)
    return TRUE;

  uint32_t reply_length;
  uint32_t reply_type;
  gchar *reply;
  GError *err = NULL;

  ipc_recv_message(channel, &reply_type, &reply_length, &reply, &err);
  g_assert_no_error(err);

  switch (1 << (reply_type & 0x7F))
  {
    case I3_IPC_EVENT_WORKSPACE:
      g_signal_emit(conn, connection_signals[WORKSPACE], 0, reply);
      break;

    case I3_IPC_EVENT_OUTPUT:
      g_signal_emit(conn, connection_signals[OUTPUT], 0, reply);
      break;

    case I3_IPC_EVENT_MODE:
      g_signal_emit(conn, connection_signals[MODE], 0, reply);
      break;

    case I3_IPC_EVENT_WINDOW:
      g_signal_emit(conn, connection_signals[WINDOW], 0, reply);
      break;

    case I3_IPC_EVENT_BARCONFIG_UPDATE:
      g_signal_emit(conn, connection_signals[BARCONFIG_UPDATE], 0, reply);
      break;

    default:
      g_warning("got unknown event\n");
      break;
  }

  return TRUE;
}

/**
 * i3ipc_connection_connect:
 * @self: A #i3ipcConnection
 *
 * Returns: nothing
 *
 * Connects to the ipc. After the connection is established, the connection is
 * ready to send commands and subscribe to events.
 *
 */
void i3ipc_connection_connect(i3ipcConnection *self) {
  char *socket_path = get_socket_path();

  int cmd_fd = get_file_descriptor(socket_path);
  self->cmd_channel = g_io_channel_unix_new(cmd_fd);

  int sub_fd = get_file_descriptor(socket_path);
  self->sub_channel = g_io_channel_unix_new(sub_fd);

  GError *err = NULL;
  g_io_channel_set_encoding(self->cmd_channel, NULL, &err);
  g_assert_no_error(err);

  g_io_channel_set_encoding(self->sub_channel, NULL, &err);
  g_assert_no_error(err);

  g_io_add_watch(self->sub_channel, G_IO_IN, (GIOFunc)ipc_on_data, self);

  self->main_loop = g_main_loop_new(NULL, TRUE);

  free(socket_path);
}

/*
 * Sends a message to the ipc.
 */
static int ipc_send_message(GIOChannel *channel, const uint32_t message_size, const uint32_t message_type, const gchar *command, GError **err) {
  const i3_ipc_header_t header = {
    /* We don’t use I3_IPC_MAGIC because it’s a 0-terminated C string. */
    .magic = { 'i', '3', '-', 'i', 'p', 'c' },
    .size = message_size,
    .type = message_type
  };
  GIOStatus status;

  gsize sent_bytes = 0;

  /* This first loop is basically unnecessary. No operating system has
   * buffers which cannot fit 14 bytes into them, so the write() will only be
   * called once. */
  while (sent_bytes < sizeof(i3_ipc_header_t)) {
    status = g_io_channel_write_chars(channel, ((void*)&header) + sent_bytes, sizeof(i3_ipc_header_t) - sent_bytes, &sent_bytes, err);
    g_assert_true(status);
    g_assert_no_error(*err);
  }

  sent_bytes = 0;

  while (sent_bytes < message_size) {
    status = g_io_channel_write_chars(channel, command + sent_bytes, message_size - sent_bytes, &sent_bytes, err);
    g_assert_true(status);
    g_assert_no_error(*err);
  }

  return 0;
}

/*
 * Synchronously sends the command to the ipc and returns the result.
 */
static gboolean ipc_command_sync(i3ipcConnection *conn, uint32_t message_type, char *command, GError **err) {
  GIOChannel *channel = (message_type == I3_IPC_MESSAGE_TYPE_SUBSCRIBE ? conn->sub_channel : conn->cmd_channel);
  uint32_t reply_length;
  uint32_t reply_type;
  gchar *reply;
  ipc_send_message(channel, strlen(command), message_type, command, err);
  g_assert_no_error(*err);

  ipc_recv_message(channel, &reply_type, &reply_length, &reply, err);
  g_assert_no_error(*err);

  gboolean result = FALSE;

  if (json_parser_load_from_data(conn->priv->parser, reply, reply_length, err)) {
    g_assert_no_error(*err);

    JsonReader *reader = json_reader_new(json_parser_get_root(conn->priv->parser));
    json_reader_read_element(reader, 0);
    json_reader_read_member(reader, "success");
    result = json_reader_get_boolean_value(reader);

    g_object_unref(reader);
  }

  return result;
}

/*
 * Subscribes to the event with the given name.
 */
static gboolean ipc_subscribe(i3ipcConnection *conn, char *event_name, GError **err) {
  char command[strlen(event_name) + 4];

  sprintf(command, "[\"%s\"]", event_name);

  gboolean result = ipc_command_sync(conn, I3_IPC_MESSAGE_TYPE_SUBSCRIBE, command, err);
  g_assert_no_error(*err);

  return result;
}

/**
  * i3ipc_connection_command:
  * @self: A #i3ipcConnection
  * @command: The command to send to i3
  *
  * Sends a command to the ipc synchronously.
  *
  * Returns: TRUE on success, FALSE if an error occurred
  *
  */
gboolean i3ipc_connection_command(i3ipcConnection *self, gchar *command) {
  GError *err = NULL;
  gboolean result = ipc_command_sync(self, I3_IPC_MESSAGE_TYPE_COMMAND, command, &err);
  g_assert_no_error(err);

  return result;
}

/**
  * i3ipc_connection_on:
  * @self: A #i3ipcConnection
  * @event: The name of an IPC event
  * @callback: Callback for the event
  *
  * Subscribes to the event given by its name.
  *
  * Returns: nothing
  *
  */
void i3ipc_connection_on(i3ipcConnection *self, gchar *event, GClosure *callback) {
  int signal = find_signal_number(event);
  if (signal != -1) {
    g_signal_connect_closure(self, event, callback, TRUE);
    if (!(self->priv->subscriptions & (1 << signal))) {
      GError *err = NULL;
      ipc_subscribe(self, event, &err);
      g_assert_no_error(err);
      self->priv->subscriptions |= (1 << signal);
    }
  }
}

/**
 * i3ipc_connection_main:
 * @self: A #i3ipcConnection
 *
 * Starts the main event loop and waits for the subscribed events.
 *
 * Returns: nothing
 *
 */
void i3ipc_connection_main (i3ipcConnection *self) {
  g_main_loop_run(self->main_loop);
}

/**
 * i3ipc_connection_get_workspaces:
 * @self: An #i3ipcConnection
 *
 * Gets the current workspaces. The reply will be a JSON-encoded list of
 * workspaces
 *
 * Returns: a string reply
 *
 */
gchar *i3ipc_connection_get_workspaces(i3ipcConnection *self) {
  GError *err = NULL;
  uint32_t reply_length;
  uint32_t reply_type;
  gchar *reply;
  ipc_send_message(self->cmd_channel, 1, I3_IPC_MESSAGE_TYPE_GET_WORKSPACES, "", &err);
  g_assert_no_error(err);

  ipc_recv_message(self->cmd_channel, &reply_type, &reply_length, &reply, &err);
  g_assert_no_error(err);

  reply[reply_length] = '\0';

  return reply;
}

/**
 * i3ipc_connection_get_outputs:
 * @self: An #i3ipcConnection
 *
 * Gets the current outputs. The reply will be a JSON-encoded list of outputs
 * (see the reply section of docs/ipc, e.g. at
 * http://i3ipc.org/docs/ipc.html#_receiving_replies_from_i3).
 *
 * Returns: a string reply
 *
 */
gchar *i3ipc_connection_get_outputs(i3ipcConnection *self) {
  GError *err = NULL;
  uint32_t reply_length;
  uint32_t reply_type;
  gchar *reply;
  ipc_send_message(self->cmd_channel, 1, I3_IPC_MESSAGE_TYPE_GET_OUTPUTS, "", &err);
  g_assert_no_error(err);

  ipc_recv_message(self->cmd_channel, &reply_type, &reply_length, &reply, &err);
  g_assert_no_error(err);

  reply[reply_length] = '\0';

  return reply;
}
/**
 * i3ipc_connection_get_tree:
 * @self: An #i3ipcConnection
 *
 *  Gets the layout tree. i3 uses a tree as data structure which includes every
 *  container. The reply will be the JSON-encoded tree
 *
 * Returns: a string reply
 *
 */
gchar *i3ipc_connection_get_tree(i3ipcConnection *self) {
  GError *err = NULL;
  uint32_t reply_length;
  uint32_t reply_type;
  gchar *reply;
  ipc_send_message(self->cmd_channel, 1, I3_IPC_MESSAGE_TYPE_GET_TREE, "", &err);
  g_assert_no_error(err);

  ipc_recv_message(self->cmd_channel, &reply_type, &reply_length, &reply, &err);
  g_assert_no_error(err);

  reply[reply_length] = '\0';

  return reply;
}

/**
 * i3ipc_connection_get_marks:
 * @self: An #i3ipcConnection
 *
 * Gets a list of marks (identifiers for containers to easily jump to them
 * later). The reply will be a JSON-encoded list of window marks.
 *
 * Returns: a string reply
 *
 */
gchar *i3ipc_connection_get_marks(i3ipcConnection *self) {
  GError *err = NULL;
  uint32_t reply_length;
  uint32_t reply_type;
  gchar *reply;
  ipc_send_message(self->cmd_channel, 1, I3_IPC_MESSAGE_TYPE_GET_MARKS, "", &err);
  g_assert_no_error(err);

  ipc_recv_message(self->cmd_channel, &reply_type, &reply_length, &reply, &err);
  g_assert_no_error(err);

  reply[reply_length] = '\0';

  return reply;
}

/**
 * i3ipc_connection_get_bar_config:
 * @self: An #i3ipcConnection
 *
 * Gets the configuration (as JSON map) of the workspace bar with the given ID.
 * If no ID is provided, an array with all configured bar IDs is returned
 * instead.
 *
 * Returns: a string reply
 *
 */
gchar *i3ipc_connection_get_bar_config(i3ipcConnection *self) {
  GError *err = NULL;
  uint32_t reply_length;
  uint32_t reply_type;
  gchar *reply;
  ipc_send_message(self->cmd_channel, 1, I3_IPC_MESSAGE_TYPE_GET_BAR_CONFIG, "", &err);
  g_assert_no_error(err);

  ipc_recv_message(self->cmd_channel, &reply_type, &reply_length, &reply, &err);
  g_assert_no_error(err);

  reply[reply_length] = '\0';

  return reply;
}

/**
 * i3ipc_connection_get_version:
 * @self: An #i3ipcConnection
 *
 * Gets the version of i3. The reply will be a JSON-encoded dictionary with the
 * major, minor, patch and human-readable version.
 *
 * Returns: a version reply object
 *
 * Return value (transfer none): the version reply
 */
<<<<<<< HEAD
gchar *i3ipc_connection_get_version(i3ipcConnection *self) {
=======
i3ipcVersionReply *i3ipc_connection_get_version(i3ipcConnection *self) {
>>>>>>> 0bebe91a
  GError *err = NULL;
  uint32_t reply_length;
  uint32_t reply_type;
  gchar *reply;
  ipc_send_message(self->cmd_channel, 1, I3_IPC_MESSAGE_TYPE_GET_VERSION, "", &err);
  g_assert_no_error(err);

  ipc_recv_message(self->cmd_channel, &reply_type, &reply_length, &reply, &err);
  g_assert_no_error(err);

  reply[reply_length] = '\0';

  i3ipcVersionReply *version_reply = g_new(i3ipcVersionReply, 1);

  json_parser_load_from_data(self->priv->parser, reply, reply_length, err);
  g_assert_no_error(err);

  JsonReader *reader = json_reader_new(json_parser_get_root(self->priv->parser));
  json_reader_read_member(reader, "major");
  version_reply->major = json_reader_get_int_value(reader);
  json_reader_end_member(reader);

  json_reader_read_member(reader, "minor");
  version_reply->minor = json_reader_get_int_value(reader);
  json_reader_end_member(reader);

  json_reader_read_member(reader, "patch");
  version_reply->patch = json_reader_get_int_value(reader);
  json_reader_end_member(reader);

  json_reader_read_member(reader, "human_readable");
  version_reply->human_readable = g_strdup(json_reader_get_string_value(reader));
  json_reader_end_member(reader);

  g_object_unref(reader);

  return version_reply;
}<|MERGE_RESOLUTION|>--- conflicted
+++ resolved
@@ -717,11 +717,7 @@
  *
  * Return value (transfer none): the version reply
  */
-<<<<<<< HEAD
-gchar *i3ipc_connection_get_version(i3ipcConnection *self) {
-=======
 i3ipcVersionReply *i3ipc_connection_get_version(i3ipcConnection *self) {
->>>>>>> 0bebe91a
   GError *err = NULL;
   uint32_t reply_length;
   uint32_t reply_type;
